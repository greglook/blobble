<<<<<<< HEAD
(defproject mvxcvi/blocks-tests "2.0.1"
=======
(defproject mvxcvi/blocks-tests "2.0.2"
>>>>>>> 6f188b88
  :description "Generative tests for block storage implementations."
  :url "https://github.com/greglook/blocks"
  :license {:name "Public Domain"
            :url "http://unlicense.org/"}

  :deploy-branches ["master"]
  :pedantic? :abort

  :dependencies
  [[org.clojure/clojure "1.10.1"]
   [org.clojure/test.check "0.9.0"]
<<<<<<< HEAD
   [mvxcvi/blocks "2.0.1"]
=======
   [mvxcvi/blocks "2.0.2"]
>>>>>>> 6f188b88
   [mvxcvi/test.carly "0.4.1"]
   [mvxcvi/puget "1.1.2"]])<|MERGE_RESOLUTION|>--- conflicted
+++ resolved
@@ -1,8 +1,4 @@
-<<<<<<< HEAD
-(defproject mvxcvi/blocks-tests "2.0.1"
-=======
 (defproject mvxcvi/blocks-tests "2.0.2"
->>>>>>> 6f188b88
   :description "Generative tests for block storage implementations."
   :url "https://github.com/greglook/blocks"
   :license {:name "Public Domain"
@@ -14,10 +10,6 @@
   :dependencies
   [[org.clojure/clojure "1.10.1"]
    [org.clojure/test.check "0.9.0"]
-<<<<<<< HEAD
-   [mvxcvi/blocks "2.0.1"]
-=======
    [mvxcvi/blocks "2.0.2"]
->>>>>>> 6f188b88
    [mvxcvi/test.carly "0.4.1"]
    [mvxcvi/puget "1.1.2"]])