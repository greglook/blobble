--- conflicted
+++ resolved
@@ -1,8 +1,4 @@
-<<<<<<< HEAD
-(defproject mvxcvi/blocks "0.7.1"
-=======
 (defproject mvxcvi/blocks "0.8.0"
->>>>>>> 9d531eb5
   :description "Content-addressed data storage interface."
   :url "https://github.com/greglook/blocks"
   :license {:name "Public Domain"
