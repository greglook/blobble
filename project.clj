--- conflicted
+++ resolved
@@ -1,8 +1,4 @@
-<<<<<<< HEAD
-(defproject mvxcvi/blocks "0.9.0"
-=======
 (defproject mvxcvi/blocks "0.9.1"
->>>>>>> b771b98e
   :description "Content-addressed data storage interface."
   :url "https://github.com/greglook/blocks"
   :license {:name "Public Domain"
